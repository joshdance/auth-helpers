--- conflicted
+++ resolved
@@ -38,18 +38,11 @@
 
 ```ts
 // src/lib/db.ts
-<<<<<<< HEAD
 import { createClient } from '@supabase/auth-helpers-sveltekit';
-=======
-import { createClient } from '@supabase/supabase-js';
-import { setupSupabaseHelpers } from '@supabase/auth-helpers-sveltekit';
-import { dev } from '$app/environment';
->>>>>>> 6fb86bc3
 import { env } from '$env/dynamic/public';
 // or use the static env
 // import { PUBLIC_SUPABASE_URL, PUBLIC_SUPABASE_ANON_KEY } from '$env/static/public';
 
-<<<<<<< HEAD
 export const supabaseClient = createClient(
   env.PUBLIC_SUPABASE_URL,
   env.PUBLIC_SUPABASE_ANON_KEY
@@ -63,29 +56,11 @@
 ```
 
 ### Synchronizing the page store
-=======
-export const supabaseClient = createClient(env.PUBLIC_SUPABASE_URL, env.PUBLIC_SUPABASE_ANON_KEY, {
-	persistSession: false,
-	autoRefreshToken: false
-});
-
-setupSupabaseHelpers({
-	supabaseClient,
-	cookieOptions: {
-		secure: !dev
-	}
-});
-
-```
-
-### Initialize the client
->>>>>>> 6fb86bc3
 
 Edit your `+layout.svelte` file and set up the client side.
 
 ```html
 <!-- src/routes/+layout.svelte -->
-<<<<<<< HEAD
 <script>
   import { supabaseClient } from '$lib/db';
   import { invalidateAll } from '$app/navigation';
@@ -101,33 +76,16 @@
     return () => {
       subscription.unsubscribe();
     };
-=======
-<script lang="ts">
-  // we need to make sure the supabase instance is initialized on the client
-  import '$lib/db';
-  import { startSupabaseSessionSync } from '@supabase/auth-helpers-sveltekit';
-  import { invalidateAll } from '$app/navigation';
-  import { page } from '$app/stores';
-
-  // this sets up automatic token refreshing
-  startSupabaseSessionSync({
-    page,
-    handleRefresh: () => invalidateAll()
->>>>>>> 6fb86bc3
   });
 </script>
 
 <slot />
 ```
-<<<<<<< HEAD
 
 Every `PageLoad` or `LayoutLoad` wrapped with `withAuth` will update when `invalidate('supabase:auth')` is called.
-=======
->>>>>>> 6fb86bc3
 
 If some data is not updated on signin/signout you can fall back to `invalidateAll()`.
 
-<<<<<<< HEAD
 ### Send session to client
 
 In order to make the session available to the UI (pages, layouts) we need to pass the session in the root layout server load function:
@@ -152,7 +110,7 @@
 import { withAuth } from '@supabase/auth-helpers-sveltekit';
 
 export const load: LayoutLoad = withAuth(async ({ session }) => {
-	return { session };
+  return { session };
 });
 ```
 
@@ -179,73 +137,6 @@
   // interface Locals {}
   interface PageData {
     session: import('@supabase/supabase-js').Session | null;
-=======
-Our `hooks.ts` file is where the heavy lifting of this library happens:
-
-```ts
-// src/hooks.server.ts
-
-// we need to make sure the supabase instance is initialized on the server
-import '$lib/db';
-import { dev } from '$app/environment';
-import { auth } from '@supabase/auth-helpers-sveltekit/server';
-
-export const handle = auth();
-
-// use the sequence helper if you have additional Handle methods
-import { sequence } from '@sveltejs/kit/hooks';
-
-export const handle = sequence(auth(), yourHandler);
-```
-
-There are three handle methods available:
-
-- `callback()`:
-
-  This will create a handler for `/api/auth/callback`. The `client` forwards the session details here every time `onAuthStateChange` fires on the client side. This is needed to set up the cookies for your application so that SSR works seamlessly.
-
-- `session()`:
-
-  This will parse the session from the cookie and populate it in locals
-
-- `auth()`:
-
-  a shorthand for `sequence(callback(), session())` that uses both handlers
-
-### Send session to client
-
-In order to make the session available to the UI (pages, layouts) we need to pass the session in the root layout load function:
-
-```ts
-// src/routes/+layout.server.ts
-import type { LayoutServerLoad } from './$types';
-
-export const load: LayoutServerLoad = async ({ locals }) => {
-  return {
-    session: locals.session
-  };
-};
-```
-
-### Typings
-
-In order to get the most out of TypeScript and it´s intellisense, you should import our types into the `app.d.ts` type definition file that comes with your SvelteKit project.
-
-```ts
-// src/app.d.ts
-
-/// <reference types="@sveltejs/kit" />
-
-// See https://kit.svelte.dev/docs/types#app
-// for information about these interfaces
-// and what to do when importing types
-declare namespace App {
-  interface Locals {
-    session: import('@supabase/auth-helpers-sveltekit').SupabaseSession;
-  }
-  interface PageData {
-    session: import('@supabase/auth-helpers-sveltekit').SupabaseSession;
->>>>>>> 6fb86bc3
   }
   // interface Error {}
   // interface Platform {}
@@ -254,11 +145,7 @@
 
 ### Basic Setup
 
-<<<<<<< HEAD
 You can now determine if a user is authenticated on the client-side by checking that the `session` object in `$page.data` is defined.
-=======
-You can now determine if a user is authenticated on the client-side by checking that the `user` object in `$page.data.session` is defined.
->>>>>>> 6fb86bc3
 
 ```html
 <!-- src/routes/+page.svelte -->
@@ -266,29 +153,17 @@
   import { page } from '$app/stores';
 </script>
 
-<<<<<<< HEAD
 {#if !$page.data.session}
 <h1>I am not logged in</h1>
 {:else}
 <h1>Welcome {$page.data.session.user.email}</h1>
 <p>I am logged in!</p>
-=======
-{#if !$page.data.session.user}
-  <h1>I am not logged in</h1>
-{:else}
-  <h1>Welcome {$page.data.session.user.email}</h1>
-  <p>I am logged in!</p>
->>>>>>> 6fb86bc3
 {/if}
 ```
 
 ## Client-side data fetching with RLS
 
-<<<<<<< HEAD
 For [row level security](https://supabase.com/docs/learn/auth-deep-dive/auth-row-level-security) to work properly when fetching data client-side, you need to make sure to import the `{ supabaseClient }` from `$lib/db` and only run your query once the session is defined client-side in `$page.data`:
-=======
-For [row level security](https://supabase.com/docs/learn/auth-deep-dive/auth-row-level-security) to work properly when fetching data client-side, you need to make sure to import the `{ supabaseClient }` from `$lib/db` and only run your query once the user is defined client-side in `$page.data.session`:
->>>>>>> 6fb86bc3
 
 ```html
 <script>
@@ -301,24 +176,14 @@
     loadedData = data;
   }
 
-<<<<<<< HEAD
   $: if ($page.data.session) {
-=======
-  $: if ($page.data.session.user) {
->>>>>>> 6fb86bc3
     loadData();
   }
 </script>
 
-<<<<<<< HEAD
 {#if $page.data.session}
 <p>client-side data fetching with RLS</p>
 <pre>{JSON.stringify(loadedData, null, 2)}</pre>
-=======
-{#if $page.data.session.user}
-  <p>client-side data fetching with RLS</p>
-  <pre>{JSON.stringify(loadedData, null, 2)}</pre>
->>>>>>> 6fb86bc3
 {/if}
 ```
 
@@ -337,7 +202,6 @@
 <pre>{JSON.stringify(user, null, 2)}</pre>
 ```
 
-<<<<<<< HEAD
 For [row level security](https://supabase.com/docs/learn/auth-deep-dive/auth-row-level-security) to work in a server environment, you need to use the `withAuth` helper to check if the user is authenticated. The helper extends the event with `session` and `supabaseClient`:
 
 ```ts
@@ -352,27 +216,6 @@
   }
   const { data: tableData } = await supabaseClient
     .from('test')
-=======
-For [row level security](https://supabase.com/docs/learn/auth-deep-dive/auth-row-level-security) to work in a server environment, you need to use the `withAuth` helper to check if the user is authenticated. The helper extends the event with `session` and `getSupabaseClient()`:
-
-```ts
-// src/routes/profile/+page.ts
-import type { PageLoad } from './$types';
-import { withAuth } from '@supabase/auth-helpers-sveltekit';
-import { redirect } from '@sveltejs/kit';
-
-interface TestTable {
-  id: string;
-  created_at: string;
-}
-
-export const load: PageLoad = withAuth(async ({ getSupabaseClient, session }) => {
-  if (!session.user) {
-    throw redirect(303, '/');
-  }
-  const { data: tableData } = await getSupabaseClient()
-    .from<TestTable>('test')
->>>>>>> 6fb86bc3
     .select('*');
 
   return {
@@ -380,25 +223,6 @@
     tableData
   };
 );
-<<<<<<< HEAD
-=======
-```
-
-**Caution:**
-
-Always use the instance returned by `getSupabaseClient()` directly!
-
-```ts
-// Bad
-const supabaseClient = getSupabaseClient();
-
-await supabaseClient.from('table1').select();
-await supabaseClient.from('table2').select();
-
-// Good
-await getSupabaseClient().from('table1').select();
-await getSupabaseClient().from('table2').select();
->>>>>>> 6fb86bc3
 ```
 
 ## Protecting API routes
@@ -410,7 +234,6 @@
 import type { RequestHandler } from './$types';
 import { withAuth } from '@supabase/auth-helpers-sveltekit';
 import { json, redirect } from '@sveltejs/kit';
-<<<<<<< HEAD
 
 export const GET: RequestHandler = withAuth(async ({ session, supabaseClient }) => {
   if (!session) {
@@ -419,36 +242,15 @@
   const { data } = await supabaseClient
     .from('test')
     .select('*');
-=======
->>>>>>> 6fb86bc3
 
   return json({ data });
 );
 ```
 
-<<<<<<< HEAD
 If you visit `/api/protected-route` without a valid session cookie, you will get a 303 response.
 
 ## Protecting Actions
 
-=======
-export const GET: RequestHandler = withAuth(async ({ session, getSupabaseClient }) => {
-  if (!session.user) {
-    throw redirect(303, '/');
-  }
-  const { data } = await getSupabaseClient()
-    .from<TestTable>('test')
-    .select('*');
-
-  return json({ data });
-);
-```
-
-If you visit `/api/protected-route` without a valid session cookie, you will get a 303 response.
-
-## Protecting Actions
-
->>>>>>> 6fb86bc3
 Wrap an Action to check that the user has a valid session. If they're not logged in the session is `null`.
 
 ```ts
@@ -458,13 +260,8 @@
 import { error, invalid } from '@sveltejs/kit';
 
 export const actions: Actions = {
-<<<<<<< HEAD
   createPost: withAuth(async ({ session, supabaseClient, request }) => {
     if (!session) {
-=======
-  createPost: withAuth(async ({ session, getSupabaseClient, request }) => {
-    if (!session.user) {
->>>>>>> 6fb86bc3
       // the user is not signed in
       throw error(403, { message: 'Unauthorized' });
     }
@@ -472,11 +269,7 @@
     const formData = await request.formData();
     const content = formData.get('content');
 
-<<<<<<< HEAD
     const { error: createPostError, data: newPost } = await supabaseClient
-=======
-    const { error: createPostError, data: newPost } = await getSupabaseClient()
->>>>>>> 6fb86bc3
       .from('posts')
       .insert({ content });
 
@@ -490,7 +283,6 @@
     };
   })
 };
-<<<<<<< HEAD
 ```
 
 If you try to submit a form with the action `?/createPost` without a valid session cookie, you will get a 403 error response.
@@ -540,103 +332,4 @@
     throw redirect(303, '/');
   })
 };
-=======
-```
-
-If you try to submit a form with the action `?/createPost` without a valid session cookie, you will get a 403 error response.
-
-## Saving and deleting the session
-
-Use `saveSession` to save the session cookies:
-
-```ts
-import type { Actions } from './$types';
-import { supabaseClient } from '$lib/db';
-import { invalid, redirect } from '@sveltejs/kit';
-import { saveSession } from '@supabase/auth-helpers-sveltekit/server';
-
-export const actions: Actions = {
-  async signin({ request, cookies, url }) {
-    const formData = await request.formData();
-
-    const email = formData.get('email') as string;
-    const password = formData.get('password') as string;
-
-    const { data, error } = await supabaseClient.auth.signIn({ email, password },
-      {
-        redirectTo: `${url.origin}/logging-in`
-      }
-    );
-
-    if (error || !data) {
-      if (error?.status === 400) {
-        return invalid(400, {
-          error: 'Invalid credentials',
-          values: {
-            email
-          }
-        });
-      }
-      return invalid(500, {
-        error: 'Server error. Try again later.',
-        values: {
-          email
-        }
-      });
-    }
-
-    saveSession(cookies, data);
-    throw redirect(303, '/dashboard');
-  }
-};
-```
-
-Use `deleteSession` to delete the session cookies:
-
-```ts
-import type { Actions } from './$types';
-import { deleteSession } from '@supabase/auth-helpers-sveltekit/server';
-import { redirect } from '@sveltejs/kit';
-
-export const actions: Actions = {
-  async logout({ cookies }) {
-    deleteSession(cookies);
-    throw redirect(303, '/');
-  }
-};
-```
-
-## Custom session namespace
-
-If you wan´t to use something else than `locals.session` and `$page.data.session` you can do so by updating the types and creating three helper functions:
-
-```ts
-// src/app.d.ts
-declare namespace App {
-  interface Locals {
-    mySupabaseSession: import('@supabase/auth-helpers-sveltekit').SupabaseSession;
-  }
-  interface PageData {
-    mySupabaseSession: import('@supabase/auth-helpers-sveltekit').SupabaseSession;
-  }
-}
-
-// src/hooks.server.ts
-setupSupabaseServer({
-  supabaseClient,
-  cookieOptions: {
-    secure: !dev
-  },
-  // --- change location within locals ---
-  getSessionFromLocals: (locals) => locals.mySupabaseSession,
-  setSessionToLocals: (locals, session) => (locals.mySupabaseSession = session)
-});
-
-// src/lib/db.ts
-setupSupabaseClient({
-  supabaseClient,
-  // --- change location within pageData ---
-  getSessionFromPageData: (data) => data.mySupabaseSession
-});
->>>>>>> 6fb86bc3
 ```