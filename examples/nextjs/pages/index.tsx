import {
  useSessionContext,
  useSupabaseClient
} from '@supabase/auth-helpers-react';
import { Auth, ThemeSupa } from '@supabase/auth-ui-react';
import type { NextPage } from 'next';
import Link from 'next/link';
import { useEffect, useState } from 'react';
<<<<<<< HEAD
import { Database } from '../db_types';
=======
>>>>>>> 6fb86bc3

const LoginPage: NextPage = () => {
  const { isLoading, session, error } = useSessionContext();
  const supabaseClient = useSupabaseClient<Database>();

  const [data, setData] = useState(null);

  useEffect(() => {
    async function loadData() {
      const { data } = await supabaseClient.from('test').select('*').single();
      setData(data);
    }

    loadData();
  }, [supabaseClient]);

  if (!session)
    return (
      <>
        {error && <p>{error.message}</p>}
        {isLoading ? <h1>Loading...</h1> : <h1>Loaded!</h1>}
        <button
          onClick={() => {
<<<<<<< HEAD
            supabaseClient.auth.signInWithOAuth({
              provider: 'github',
              options: { scopes: 'repo', redirectTo: 'http://localhost:3000' }
            });
=======
            supabaseClient.auth.signIn(
              { provider: 'github' },
              { redirectTo: 'http://localhost:3000'}
            );
>>>>>>> 6fb86bc3
          }}
        >
          Login with github
        </button>
<<<<<<< HEAD
        <Auth
          redirectTo="http://localhost:3000/"
          appearance={{ theme: ThemeSupa }}
          // view="update_password"
          supabaseClient={supabaseClient}
          providers={['google', 'github']}
          // scopes={{github: 'repo'}} // TODO: enable scopes in Auth component.
          socialLayout="horizontal"
        />
=======
>>>>>>> 6fb86bc3
      </>
    );

  return (
    <>
      <p>
        [<Link href="/profile">withPageAuth</Link>] | [
        <Link href="/protected-page">supabaseServerClient</Link>] |{' '}
        <button
          onClick={() =>
            supabaseClient.auth.updateUser({ data: { test5: 'updated' } })
          }
        >
          Update
        </button>
      </p>
      {isLoading ? <h1>Loading...</h1> : <h1>Loaded!</h1>}
      <p>user:</p>
      <pre>{JSON.stringify(session, null, 2)}</pre>
      <p>client-side data fetching with RLS</p>
      <pre>{JSON.stringify(data, null, 2)}</pre>
    </>
  );
};

export default LoginPage;<|MERGE_RESOLUTION|>--- conflicted
+++ resolved
@@ -6,10 +6,7 @@
 import type { NextPage } from 'next';
 import Link from 'next/link';
 import { useEffect, useState } from 'react';
-<<<<<<< HEAD
 import { Database } from '../db_types';
-=======
->>>>>>> 6fb86bc3
 
 const LoginPage: NextPage = () => {
   const { isLoading, session, error } = useSessionContext();
@@ -33,22 +30,14 @@
         {isLoading ? <h1>Loading...</h1> : <h1>Loaded!</h1>}
         <button
           onClick={() => {
-<<<<<<< HEAD
             supabaseClient.auth.signInWithOAuth({
               provider: 'github',
               options: { scopes: 'repo', redirectTo: 'http://localhost:3000' }
             });
-=======
-            supabaseClient.auth.signIn(
-              { provider: 'github' },
-              { redirectTo: 'http://localhost:3000'}
-            );
->>>>>>> 6fb86bc3
           }}
         >
           Login with github
         </button>
-<<<<<<< HEAD
         <Auth
           redirectTo="http://localhost:3000/"
           appearance={{ theme: ThemeSupa }}
@@ -58,8 +47,6 @@
           // scopes={{github: 'repo'}} // TODO: enable scopes in Auth component.
           socialLayout="horizontal"
         />
-=======
->>>>>>> 6fb86bc3
       </>
     );
 
